--- conflicted
+++ resolved
@@ -1,11 +1,6 @@
 mod consent;
-<<<<<<< HEAD
 pub(crate) mod factory_reset;
 pub(crate) mod feature;
-=======
-mod factory_reset;
-mod feature;
->>>>>>> fa664104
 #[cfg(test)]
 #[path = "mod_test.rs"]
 mod mod_test;
@@ -28,7 +23,6 @@
 
 use crate::system;
 use crate::twin::{
-<<<<<<< HEAD
     consent::DeviceUpdateConsent, factory_reset::FactoryReset, feature::Feature,
     modem_info::ModemInfo, network::Network, provisioning_config::ProvisioningConfig,
     reboot::Reboot, ssh_tunnel::SshTunnel, system_info::SystemInfo,
@@ -39,32 +33,11 @@
 use crate::{update_validation, update_validation::UpdateValidation};
 
 use anyhow::{bail, Context, Result};
-=======
-    consent::DeviceUpdateConsent,
-    factory_reset::FactoryReset,
-    feature::{EventData, Feature},
-    modem_info::ModemInfo,
-    network_status::NetworkStatus,
-    provisioning_config::ProvisioningConfig,
-    reboot::Reboot,
-    ssh_tunnel::SshTunnel,
-    system_info::SystemInfo,
-    wifi_commissioning::WifiCommissioning,
-};
-use crate::web_service::{self, Command as WebServiceCommand, PublishChannel, WebService};
-use crate::{systemd, systemd::watchdog::WatchdogManager};
-use crate::{update_validation, update_validation::UpdateValidation};
-
-use anyhow::{anyhow, bail, Context, Result};
->>>>>>> fa664104
 use azure_iot_sdk::client::{
     AuthenticationStatus, IotMessage, TwinUpdate, TwinUpdateState, UnauthenticatedReason,
 };
 use dotenvy;
-<<<<<<< HEAD
 use factory_reset::FactoryResetCommand;
-=======
->>>>>>> fa664104
 use futures_executor::block_on;
 use futures_util::StreamExt;
 use log::{error, info, warn};
@@ -72,14 +45,10 @@
 use signal_hook::consts::TERM_SIGNALS;
 use signal_hook_tokio::Signals;
 use std::{any::TypeId, collections::HashMap, path::Path, time};
-<<<<<<< HEAD
 use tokio::{
     select,
     sync::{mpsc, oneshot},
 };
-=======
-use tokio::{select, sync::mpsc};
->>>>>>> fa664104
 
 #[derive(PartialEq)]
 enum TwinState {
@@ -303,46 +272,8 @@
                 .await;
 
             match &result {
-<<<<<<< HEAD
                 Ok(inner_result) => {
                     info!("handle_command: {cmd_string} succeeded with result: {inner_result:?}")
-=======
-                Ok(Some(result)) => info!("{name}({payload}) succeeded with result: {result}"),
-                Ok(None) => info!("{name}({payload}) succeeded"),
-                Err(e) => error!("{name}({payload}) returned error: {e}"),
-            }
-
-            if method.responder.send(result).is_err() {
-                error!("handle_direct_method: {name}({payload}) receiver dropped");
-            }
-
-            Ok(())
-        })
-    }
-
-    fn handle_webservice_request(&mut self, request: WebServiceCommand) -> Result<()> {
-        block_on(async {
-            let req_str = format!("{request:?}");
-
-            let (tx_result, result) = match request {
-                WebServiceCommand::FactoryReset(reply) => (
-                    reply,
-                    self.feature::<FactoryReset>()?
-                        .reset_to_factory_settings(json!({"type": 1}))
-                        .await
-                        .map(|_| ()),
-                ),
-                WebServiceCommand::Reboot(reply) => (reply, systemd::reboot().await),
-                WebServiceCommand::ReloadNetwork(reply) => {
-                    let mut result = system::reload_network().await;
-                    if result.is_ok() {
-                        result = self
-                            .feature_mut::<NetworkStatus>()?
-                            .handle_event(&EventData::Manual)
-                            .await;
-                    }
-                    (reply, result)
->>>>>>> fa664104
                 }
                 Err(e) => error!("handle_command: {cmd_string} returned error: {e}"),
             }
